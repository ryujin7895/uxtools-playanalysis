{
  "name": "play-analysis",
  "private": true,
  "sideEffects": false,
  "type": "module",
  "scripts": {
    "build": "remix build",
    "dev": "remix dev",
    "lint": "eslint --ignore-path .gitignore --cache --cache-location ./node_modules/.cache/eslint .",
    "start": "remix-serve build",
    "typecheck": "tsc"
  },
  "dependencies": {
    "@heroicons/react": "^2.0.18",
    "@remix-run/node": "^2.16.0",
    "@remix-run/react": "^2.16.0",
    "@remix-run/serve": "^2.16.0",
    "@vercel/remix": "^2.15.3",
    "chart.js": "^4.4.1",
    "date-fns": "^4.1.0",
    "flowbite": "^2.2.0",
    "flowbite-react": "^0.7.0",
    "flowbite-typography": "^1.0.3",
    "framer-motion": "^10.16.4",
    "google-play-scraper": "^10.0.1",
    "isbot": "^4.1.0",
    "natural": "^8.0.1",
    "react": "^18.2.0",
    "react-chartjs-2": "^5.2.0",
    "react-dom": "^18.2.0",
    "recharts": "^2.15.1"
  },
  "devDependencies": {
<<<<<<< HEAD
    "@remix-run/dev": "^2.3.1",
    "@types/chart.js": "^2.9.41",
=======
    "@remix-run/dev": "^2.16.0",
>>>>>>> e2cb5da1
    "@types/natural": "^5.1.5",
    "@types/react": "^18.2.20",
    "@types/react-dom": "^18.2.7",
    "@typescript-eslint/eslint-plugin": "^6.7.4",
    "@typescript-eslint/parser": "^6.7.4",
    "autoprefixer": "^10.4.16",
    "eslint": "^8.38.0",
    "eslint-import-resolver-typescript": "^3.6.1",
    "eslint-plugin-import": "^2.28.1",
    "eslint-plugin-jsx-a11y": "^6.7.1",
    "eslint-plugin-react": "^7.33.2",
    "eslint-plugin-react-hooks": "^4.6.0",
    "postcss": "^8.4.31",
    "tailwindcss": "^3.3.5",
    "typescript": "^5.1.6",
    "vite": "^6.0.0",
    "vite-tsconfig-paths": "^4.2.1"
  },
  "engines": {
    "node": ">=21.0.0"
  }
}<|MERGE_RESOLUTION|>--- conflicted
+++ resolved
@@ -31,12 +31,7 @@
     "recharts": "^2.15.1"
   },
   "devDependencies": {
-<<<<<<< HEAD
-    "@remix-run/dev": "^2.3.1",
-    "@types/chart.js": "^2.9.41",
-=======
     "@remix-run/dev": "^2.16.0",
->>>>>>> e2cb5da1
     "@types/natural": "^5.1.5",
     "@types/react": "^18.2.20",
     "@types/react-dom": "^18.2.7",
